"""
pyProm: Copyright 2016.

This software is distributed under a license that is described in
the LICENSE file that accompanies it.

This library contains a container class for storing GridPoint
type location objects.
"""
from __future__ import annotations

import sys

from .base_gridpoint import BaseGridPointContainer
from pyprom.lib.locations.gridpoint import GridPoint, isGridPoint
from collections import defaultdict

from typing import TYPE_CHECKING, List, Self, Dict, Generator, Tuple
if TYPE_CHECKING:
    from pyprom._typing.type_hints import XY_Elevation
<<<<<<< HEAD

=======
    from pyprom.lib.locations.gridpoint import GridPoint
>>>>>>> dcbd34b2


class GridPointContainer(BaseGridPointContainer):
    """
    GridPoint Container for GridPoint type lists.
    Storage and functions for :class:`pyprom.lib.locations.gridpoint.GridPoint`
    """

    __slots__ = ['fastLookup']

    def __init__(self, gridPointList: List[GridPoint]):
        """
        :param gridPointList: list of GridPoints
        :type gridPointList:
         list(:class:`pyprom.lib.locations.gridpoint.GridPoint`)
        :raises: TypeError when gridPointList contains non
         :class:`pyprom.lib.locations.gridpoint.GridPoint`
        """
        super(GridPointContainer, self).__init__(gridPointList)
        if len([x for x in gridPointList if not isinstance(x, GridPoint)]):
            raise TypeError("gridPointList passed to GridPointContainer"
                            " can only contain GridPoint objects.")

        self.fastLookup = defaultdict(dict)
        # Generate a fast lookup table.
        self.genFastLookup()

    def to_dict(self) -> dict:
        """
        Create the dictionary representation of this object.

        :return: dict() representation of :class:`GridPointContainer`
        :rtype: dict()
        """
        gpcDict = {"points": [x.to_dict() for x in self.points]}
        return gpcDict

    @classmethod
    def from_dict(cls, gpcDict: dict) -> Self:
        """
        Create this object from dictionary representation

        :param dict gpcDict: dict representation of :class:`GridPointContainer`
        :return: a new GridPointContainer
        :rtype: :class:`GridPointContainer`
        """
        points = [GridPoint(pt['x'], pt['y'], pt['elevation'])
                  for pt in gpcDict['points']]
        obj = cls(points)
        obj.genFastLookup()
        return obj

    @property
    def lowest(self) -> List[GridPoint]:
        """
        :return: list of lowest GridPoint objects found in this container
        :rtype: list(:class:`pyprom.lib.locations.gridpoint.GridPoint`)
        """
        low = self.points[0].elevation
        lowest = list()
        for gridPoint in self.points:
            if gridPoint.elevation < low:
                low = gridPoint.elevation
                lowest = list()
                lowest.append(gridPoint)
            elif gridPoint.elevation == low:
                lowest.append(gridPoint)
        return lowest

    @property
    def highest(self) -> List[GridPoint]:
        """
        :return: list of highest GridPoint objects found in this container
        :rtype: list(:class:`pyprom.lib.locations.gridpoint.GridPoint`)
        """
        high = self.points[0].elevation
        highest = list()
        for gridPoint in self.points:
            if gridPoint.elevation > high:
                high = gridPoint.elevation
                highest = list()
                highest.append(gridPoint)
            elif gridPoint.elevation == high:
                highest.append(gridPoint)
        return highest

    def genFastLookup(self) -> Dict[int, Dict[int, bool]]:
        """
        Generates a fast lookup hash of all GridPoints in this container
        in the format of:
        {x: {y: :class:`pyprom.lib.locations.gridpoint.GridPoint`}}
        """
        for gp in self.points:
            self.fastLookup[gp.x][gp.y] = gp

    def iterNeighborFull(self, point: GridPoint) -> Generator[GridPoint]:
        """
        Iterate through existing diagonal/orthogonal
        :class:`pyprom.lib.locations.gridpoint.GridPoint`
        neighbors found in this :class:`GridPointContainer`.

        :param point: gridpoint to find neighbors of.
        :type point: :class:`pyprom.lib.locations.gridpoint.GridPoint`
        :rtype: :class:`pyprom.lib.locations.gridpoint.GridPoint`
        """
        if not len(self.fastLookup):
            self.genFastLookup()
        shiftList = ((-1, 0), (-1, 1), (0, 1), (1, 1), (1, 0), (1, -1),
                     (0, -1), (-1, -1))
        for shift in shiftList:
            x = point.x + shift[0]
            y = point.y + shift[1]
            if self.fastLookup[x].get(y, False):
                yield self.fastLookup[x][y]
            else:
                continue

    def iterNeighborOrthogonal(self, point: GridPoint) -> Generator[GridPoint]:
        """
        Iterate through existing orthogonal
        :class:`pyprom.lib.locations.gridpoint.GridPoint`
        neighbors found in this :class:`GridPointContainer`.

        :param point: gridpoint to find neighbors of.
        :type point: :class:`pyprom.lib.locations.gridpoint.GridPoint`
        :rtype: :class:`pyprom.lib.locations.gridpoint.GridPoint`
        """
        if not len(self.fastLookup):
            self.genFastLookup()
        shiftList = [[-1, 0], [0, 1], [1, 0], [0, -1]]
        for shift in shiftList:
            x = point.x + shift[0]
            y = point.y + shift[1]
            if self.fastLookup[x].get(y, False):
                yield self.fastLookup[x][y]
            else:
                continue

    def findPseudoSummits(self) -> List[GridPoint]:
        """
        | Similiar in concept to finding summits and multipoint blobs,
        | but smaller in scope.
        |
        | Essentially this returns locally scoped Summit points, that is,
        | anything that meets the effective definition of a summit with all
        | the available data in a :class:`GridPointContainer`.
        | This is intended for use for finding high portions along an edge like:
        | ``[1][2][3][2][2][3][4][4][3][2]``
        | ``       ^           ^^^^``
        | ``       PSEUDO SUMMITS (simple 1D example)``
        | No distinction is made between the pseudo summits. This is becasue
        | these points are used as a jumping off point for Saddle -> Summit
        | walks.
        """
        exploredGridPoints = defaultdict(dict)
        pseudoSummits = list()

        def equalHeightBlob(point: GridPoint) -> List[GridPoint]:
            """
            Find pseudosummits which contain more than a single point.

            :param point: gridpoint for analysis
            :type param: :class:`pyprom.lib.locations.gridpoint.GridPoint`
            :return: list of GridPoints
            :rtype: list(:class:`pyprom.lib.locations.gridpoint.GridPoint`)
            """
            toBeAnalyzed = [point]
            analyzed = list()
            while toBeAnalyzed:
                gridPoint = toBeAnalyzed.pop()
                # officially declare that we're looking at this point.
                exploredGridPoints[gridPoint.x][gridPoint.y] = True
                analyzed.append(gridPoint)
                neighbors = self.iterNeighborFull(gridPoint)
                for neighbor in neighbors:
                    if exploredGridPoints[neighbor.x].get(neighbor.y, None):
                        continue
                    # if the neighbor has the same elevation, explore it later
                    if neighbor.elevation == gridPoint.elevation and\
                            not exploredGridPoints[neighbor.x].get(
                                neighbor.y, None):
                        toBeAnalyzed.append(neighbor)
                    # if the neighbor is higher,
                    # the whole party is ruined, bail.
                    if neighbor.elevation > gridPoint.elevation:
                        return None
                # Didnt bail? must be a pseudoSummit
            return analyzed

        # Main Loop. Run through all points.
        for point in self.points:
            # already looked at it? move on.
            if exploredGridPoints[point.x].get(point.y, None):
                continue
            # officially declare that we're looking at this point.
            exploredGridPoints[point.x][point.y] = True
            skip = False
            for neighbor in self.iterNeighborFull(point):
                # do we have equal height neighbors?
                if neighbor.elevation == point.elevation:
                    pseudos = equalHeightBlob(point)
                    if pseudos:
                        pseudoSummits += pseudos
                        skip = True
                        break
                # can't be a high point, bail.
                if neighbor.elevation > point.elevation:
                    skip = True
                    break
            if not skip:
                # Made it this far? must be a pseudosummit.
                pseudoSummits.append(point)
        return pseudoSummits

    def findClosestPoints(self, otherGridpointContainer: Self) -> Tuple[GridPoint, GridPoint, float]:
        """
        Calculates and returns The the two closest
        :class:`pyprom.lib.locations.gridpoint.GridPoint`
        objects from this :class:`GridPointContainer`
        and `otherGridpointContainer` and their distance.

        :param otherGridpointContainer: The other
         :class:`GridPointContainer` to compare against.
        :type otherGridPointContainer: :class:`GridPointContainer`
        :return: This :class:`GridPointContainer` and
         other  :class:`GridPointContainer` closest
         :class:`pyprom.lib.locations.gridpoint.GridPoint`, and
         distance between them.
        :rtype: :class:`pyprom.lib.locations.gridpoint.GridPoint`,
         :class:`pyprom.lib.locations.gridpoint.GridPoint`, float
        """
        myClosest = None
        theirClosest = None
        closest_distance = sys.maxsize
        # Loop through all points in `self`
        for myPoint in self.points:
            # Loop through all points in `otherGridpointContainer`
            for theirPoint in otherGridpointContainer.points:
                distance = myPoint.distance(theirPoint)
                # if this is the shortest, set it as such.
                if distance < closest_distance:
                    myClosest = myPoint
                    theirClosest = theirPoint
                    closest_distance = distance
        return myClosest, theirClosest, closest_distance

    def append(self, gridPoint: GridPoint) -> None:
        """
        Append a :class:`pyprom.lib.locations.gridpoint.GridPoint`
        to the container.

        :param gridPoint: GridPoint to append
        :type gridPoint: :class:`pyprom.lib.locations.gridpoint.GridPoint`
        :raises: TypeError if gridPoint not of
         :class:`pyprom.lib.locations.gridpoint.GridPoint`
        """
        isGridPoint(gridPoint)
        self.points.append(gridPoint)
        self.genFastLookup()

    def to_tuples(self) -> List[XY_Elevation]:
        """
        :return: :class:`GridPointContainer` members as a list of
         (x, y, elevation) tuples.
        """
        return [x.to_tuple() for x in self.points]

    def __repr__(self) -> str:
        """
        :return: String representation of this object
        """
        return "<GridPointContainer> {} Objects".format(len(self.points))

    __str__ = __repr__<|MERGE_RESOLUTION|>--- conflicted
+++ resolved
@@ -18,11 +18,6 @@
 from typing import TYPE_CHECKING, List, Self, Dict, Generator, Tuple
 if TYPE_CHECKING:
     from pyprom._typing.type_hints import XY_Elevation
-<<<<<<< HEAD
-
-=======
-    from pyprom.lib.locations.gridpoint import GridPoint
->>>>>>> dcbd34b2
 
 
 class GridPointContainer(BaseGridPointContainer):
