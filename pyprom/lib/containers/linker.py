"""
pyProm: Copyright 2016.

This software is distributed under a license that is described in
the LICENSE file that accompanies it.

This library contains a base container class for storing GridPoint
type location objects.
"""

from shapely.geometry import LineString

from ..util import randomString

from typing import TYPE_CHECKING, Dict, List, Self
if TYPE_CHECKING:
    from pyprom.lib.locations.saddle import Saddle
    from pyprom.lib.locations.summit import Summit
    from pyprom.lib.containers.saddles import SaddlesContainer
    from pyprom.lib.containers.summits import SummitsContainer

class Linker:
    """
    A Linker links one single :class:`pyprom.lib.locations.summit.Summit`
    with one single :class:`pyprom.lib.locations.saddle.Saddle`
    """

    __slots__ = ['summit', 'saddle', 'id', 'disqualified']

    def __init__(self, 
            summit: Summit, 
            saddle: Saddle, 
            id: int = None
        ):
        """
        :param summit: Summit this linker links.
        :type summit: :class:`pyprom.lib.locations.summit.Summit`
        :param saddle: Saddle this linker links.
        :type saddle: :class:`pyprom.lib.locations.saddle.Saddle`
        :param str id: id for this object.
        """
        self.summit = summit
        self.saddle = saddle
        if id:
            self.id = id
        else:
            self.id = 'li:' + randomString()
        # disqualified means this Linker has been disqualified
        # from further analysis, but not deleted.
        self.disqualified = False

    @property
    def prom(self) -> float:
        """
        Calculates how much higher the summit is than the Saddle in meters

        :return: altitude difference between saddle and summit in meters.
        :rtype: float, int
        """
        return self.summit.elevation - self.saddle.elevation

    @property
    def prom_ft(self) -> float:
        """
        Calculates how much higher the summit is than the Saddle in feet

        :return: altitude difference between saddle and summit in feet.
        :rtype: float, int
        """
        return self.summit.feet - self.saddle.feet

    def saddles_connected_via_summit(self, 
            skipDisqualified: bool = True,
<<<<<<< HEAD
            exemptLinkers: Dict[int, bool] = {}
=======
            exemptLinkers: Dict[int, bool] = None
>>>>>>> dcbd34b2
        ) -> List[Saddle]:
        """
        Returns all saddles connected to the
        :class:`pyprom.lib.locations.summit.Summit` that this
        :class:`Linker` links.

        :param bool skipDisqualified: If true, disregard disqualified
         remote linkers.
        :param exemptLinkers: hash of linkers regarded as
         dead.
        :type exemptLinkers: dict(linker.id: bool)
        :return: list of Saddles
        :rtype list(:class:`pyprom.lib.locations.saddle.Saddle`)
        """
        if not exemptLinkers:
            exemptLinkers = {}
        if skipDisqualified and self.disqualified:
            return []
        # This linker is already exempt.
        if exemptLinkers.get(self.id):
            return []
        return [linker.saddle for linker in self.summit.saddles if
                _linker_ok(linker, skipDisqualified, exemptLinkers)]

    def summits_connected_via_saddle(self, 
            skipDisqualified: bool = True,
<<<<<<< HEAD
            exemptLinkers: Dict[int, bool] = {}
=======
            exemptLinkers: Dict[int, bool] = None
>>>>>>> dcbd34b2
        ) -> List[Summit]:
        """
        Returns all summits connected to the
        :class:`pyprom.lib.locations.saddle.Saddle` that this
        :class:`Linker` links.

        :param bool skipDisqualified: If true, disregard disqualified
         remote linkers.
        :param exemptLinkers: hash of linkers regarded as
         dead.
        :type exemptLinkers: dict(linker.id: bool)
        :return: list of Summits
        :rtype: list(:class:`pyprom.lib.locations.summit.Summit`)
        """
        if not exemptLinkers:
            exemptLinkers = {}
        if skipDisqualified and self.disqualified:
            return []
        # This linker is already exempt.
        if exemptLinkers.get(self.id):
            return []
        return [linker.summit for linker in self.saddle.summits if
                _linker_ok(linker, skipDisqualified, exemptLinkers)]

    def _help_exclude_self(self, 
            linker: Linker, 
            excludeSelf: bool
        ) -> bool:
        """
        Determine if this :class:`Linker` is to be included in list.

        :param linker: :class:`Linker`
        :param bool excludeSelf: exclude self from results.
        :return: If this linker is to be included in a list.
        :rtype: bool
        """
        if excludeSelf:
            if self.id == linker.id:
                return False
        return True

    def linkers_to_saddles_connected_via_summit(self,
            excludeSelf: bool = True,
            skipDisqualified: bool = True
        ) -> List[Linker]:
        """
        Returns linkers linking Saddles to the Summit this linker links.

        :param bool exclude: exclude this linker from results.
        :param bool skipDisqualified: If true, do not return disqualified
         linkers
        :return: list of linkers to saddles connected to the summit this
         linker links
        :rtype: list(:class:`Linker`)
        """
        return [linker for linker in self.summit.saddles
                if _linker_ok(linker, skipDisqualified, {}) and
                self._help_exclude_self(linker, excludeSelf)]

    def linkers_to_summits_connected_via_saddle(self, 
            excludeSelf: bool = True,
            skipDisqualified: bool = True
        ) -> List[Linker]:
        """
        Returns linkers linking Summits to the Saddle this linker links.

        :param bool exclude: exclude this linker from results.
        :param bool skipDisqualified: If true, do not return disqualified
         linkers
        :return: list of linkers to summits connected to the saddle this
         linker links
        :rtype: list(:class:`Linker`)
        """
        return [linker for linker in self.saddle.summits
                if _linker_ok(linker, skipDisqualified, {}) and
                self._help_exclude_self(linker, excludeSelf)]

    def add_to_remote_saddle_and_summit(self, ignoreDuplicates: bool = True):
        """
        Safely adds this linker to the remote
        :class:`pyprom.lib.locations.saddle.Saddle` and
        :class:`pyprom.lib.locations.summit.Summit`

        :param bool ignoreDuplicates: if True, will not add self to feature
         if already present.
        """
        if ignoreDuplicates:
            if self not in self.summit.saddles:
                self.summit.addSaddleLinker(self)
            if self not in self.saddle.summits:
                self.saddle.addSummitLinker(self)
        else:
            self.summit.addSaddleLinker(self)
            self.saddle.addSummitLinker(self)

    def to_dict(self) -> dict:
        """
        Create the dictionary representation of this object.

        :return: dict() representation of :class:`Linker`
        :rtype: dict()
        """
        to_dict = dict()
        to_dict['id'] = self.id
        if self.disqualified:
            to_dict['disqualified'] = self.disqualified
        to_dict['summit'] = self.summit.id
        to_dict['saddle'] = self.saddle.id
        return to_dict

    @classmethod
    def from_dict(cls, 
            linkerDict: dict, 
            saddlesContainer: SaddlesContainer, 
            summitsContainer: SummitsContainer
        ) -> Self:
        """
        Create this object from dictionary representation

        :return: a new Linker
        :rtype: :class:`Linker`
        """
        saddle = saddlesContainer.fast_lookup[linkerDict['saddle']]
        summit = summitsContainer.fast_lookup[linkerDict['summit']]

        # create linker
        linker = cls(summit, saddle, id=linkerDict['id'])
        # add linker to foreign saddles/summits
        linker.add_to_remote_saddle_and_summit()
        linker.disqualified = linkerDict.get('disqualified', False)
        return  

    @property
    def shape(self) -> LineString:
        """
        Returns a line representation of this linker as a
         :class:`shapely.geometry.Linestring` This does not include
         the summit or saddle, just the line connecting them.
        :return: :class:`shapely.geometry.Linestring`
        """
        return LineString([self.saddle.shape, self.summit.shape])

    def __hash__(self) -> int:
        """
        Produces the hash representation of this object.

        :return: Hash representation of this object
        :rtype: str
        """
        return hash(self.saddle.__hash__() + self.summit.__hash__())

    def __eq__(self, other: Self) -> bool:
        """
        Determines if this object is equal to another.

        :param other: :class:`Linker` to be compared against
        :type other: :class:`Linker`
        :return: equality
        :rtype: bool
        :raises: TypeError if other not of :class:`Linker`
        """
        isLinker(other)
        return [self.summit, self.saddle] == [other.summit, other.saddle]

    def __ne__(self, other: Self) -> bool:
        """
        Determines if this object is not equal to another.

        :param other: :class:`Linker` to be compared against
        :type other: :class:`Linker`
        :return: inequality
        :rtype: bool
        :raises: TypeError if other not of :class:`Linker`
        """
        isLinker(other)
        return [self.summit, self.saddle] != [other.summit, other.saddle]

    def __repr__(self) -> str:
        """
        :return: String representation of this object
        """
        return "<Linker> {} -> {} {}promFt {}promM".format(
            self.saddle,
            self.summit,
            self.prom_ft,
            self.prom)
    __str__ = __repr__


def isLinker(linker: Linker) -> None:
    """
    Check if passed in object is a :class:`Linker`

    :param linker: object under scrutiny
    :raises: TypeError if other not of :class:`Summit`
    """
    if not isinstance(linker, Linker):
        raise TypeError("Expected Linker Object.")


def _linker_ok(
        linker: Linker, 
        skipDisqualified: bool, 
<<<<<<< HEAD
        exemptLinkers: Dict[int, bool] = {}
=======
        exemptLinkers: Dict[int, bool] = None
>>>>>>> dcbd34b2
    ) -> bool:
    """
    Determine if :class:`Linker` is either disqualified, or exempted.

    :param linker: object to be tested
    :type linker: :class:`Linker`
    :param bool skipDisqualified: If we regard Disqualified Links as dead
    :param dict exemptLinkers: {linker.id: bool} hash of linkers regarded as dead.
    :return: if linker is OK or not.
    :rtype: bool
    """
    if not exemptLinkers:
        exemptLinkers = {}
    if skipDisqualified:
        if linker.disqualified or exemptLinkers.get(linker.id):
            return False
        return True
    if exemptLinkers.get(linker.id):
        return False
    return True<|MERGE_RESOLUTION|>--- conflicted
+++ resolved
@@ -71,11 +71,7 @@
 
     def saddles_connected_via_summit(self, 
             skipDisqualified: bool = True,
-<<<<<<< HEAD
-            exemptLinkers: Dict[int, bool] = {}
-=======
             exemptLinkers: Dict[int, bool] = None
->>>>>>> dcbd34b2
         ) -> List[Saddle]:
         """
         Returns all saddles connected to the
@@ -102,11 +98,7 @@
 
     def summits_connected_via_saddle(self, 
             skipDisqualified: bool = True,
-<<<<<<< HEAD
-            exemptLinkers: Dict[int, bool] = {}
-=======
             exemptLinkers: Dict[int, bool] = None
->>>>>>> dcbd34b2
         ) -> List[Summit]:
         """
         Returns all summits connected to the
@@ -310,11 +302,7 @@
 def _linker_ok(
         linker: Linker, 
         skipDisqualified: bool, 
-<<<<<<< HEAD
-        exemptLinkers: Dict[int, bool] = {}
-=======
         exemptLinkers: Dict[int, bool] = None
->>>>>>> dcbd34b2
     ) -> bool:
     """
     Determine if :class:`Linker` is either disqualified, or exempted.
