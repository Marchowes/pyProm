"""
pyProm: Copyright 2018.

This software is distributed under a license that is described in
the LICENSE file that accompanies it.
"""

import unittest

from pyprom.domain import Domain
from pyprom.lib.locations.saddle import Saddle
from pyprom.lib.locations.summit import Summit
from pyprom.lib.containers.linker import Linker
from pyprom.tests.getData import gettestzip
from pyprom.dataload import GDALLoader
from pyprom.feature_discovery import AnalyzeData

def make_em():
    """
    Helper for making parent - child related saddles
    """
    child = Saddle(1, 1, 1)
    parent = Saddle(2, 2, 2)
    child.parent = parent
    parent.children = [child]
    return parent, child

class SaddleTests(unittest.TestCase):
    """Test Saddles."""

    @classmethod
    def setUpClass(cls):
        """
        Set up shared resources.
        """
        gettestzip()
        datafile = GDALLoader('/tmp/N44W072.hgt')
        cls.datamap = datafile.datamap

    def testSaddleFromDictEdge(self):
        """
        Ensure from_dict() produces expected
        results on a saddle which has a child.
        """
        someslice = self.datamap.subset(0, 0, 30, 30)
        somewhere = AnalyzeData(someslice)
        summits, saddles, runoffs = somewhere.run()
        saddle = saddles[10]
        saddleDict = saddle.to_dict()
        newSaddle = Saddle.from_dict(saddleDict, datamap=someslice)
        self.assertEqual(newSaddle, saddle)
        self.assertEqual(newSaddle.latitude, saddle.latitude)
        self.assertEqual(newSaddle.longitude, saddle.longitude)
        self.assertEqual(newSaddle.elevation, saddle.elevation)
        self.assertEqual(newSaddle.multiPoint, saddle.multiPoint)
        self.assertEqual(newSaddle.highShores, saddle.highShores)
        self.assertEqual(newSaddle.edgeEffect, saddle.edgeEffect)
        self.assertEqual(newSaddle.edgePoints, saddle.edgePoints)
        self.assertEqual(newSaddle.id, saddle.id)
        self.assertEqual(newSaddle.disqualified, saddle.disqualified)
        self.assertEqual(newSaddle.basinSaddle, saddle.basinSaddle)
        self.assertEqual(newSaddle.singleSummit, saddle.singleSummit)
        self.assertEqual(newSaddle._disqualified, saddle._disqualified)
        # check child id
        self.assertEqual(saddleDict['children'][0], saddle.children[0].id)

    def testSaddleFromDict(self):
        """
        Ensure from_dict() produces expected results on
        a saddle with linked summits.
        """
        someslice = self.datamap.subset(0, 0, 30, 30)
        domain = Domain(someslice)
        domain.run()
        domain.walk()
        saddles = domain.saddles
        saddle = saddles[7]
        saddleDict = saddle.to_dict()
        newSaddle = Saddle.from_dict(saddleDict, datamap=someslice)
        self.assertEqual(newSaddle, saddle)
        self.assertEqual(newSaddle.latitude, saddle.latitude)
        self.assertEqual(newSaddle.longitude, saddle.longitude)
        self.assertEqual(newSaddle.elevation, saddle.elevation)
        self.assertEqual(newSaddle.multiPoint, saddle.multiPoint)
        self.assertEqual(newSaddle.highShores, saddle.highShores)
        self.assertEqual(newSaddle.edgeEffect, saddle.edgeEffect)
        self.assertEqual(newSaddle.edgePoints, saddle.edgePoints)
        self.assertEqual(newSaddle.id, saddle.id)
        self.assertEqual(newSaddle.disqualified, saddle.disqualified)
        self.assertEqual(newSaddle.basinSaddle, saddle.basinSaddle)
        self.assertEqual(newSaddle.singleSummit, saddle.singleSummit)
        self.assertEqual(newSaddle._disqualified, saddle._disqualified)
        # Ensure linker ids are correct.
        self.assertEqual(saddleDict['summits'][0], saddle.summits[0].id)
        self.assertEqual(saddleDict['summits'][1], saddle.summits[1].id)

    def testSaddleFromDictAsChild(self):
        """
        Ensure from_dict() produces expected results on a
         saddle which has a parent.
        """
        someslice = self.datamap.subset(0, 0, 30, 30)
        domain = Domain(someslice)
        domain.run()
        domain.walk()
        saddles = domain.saddles
        saddle = saddles[18]
        saddleDict = saddle.to_dict()
        newSaddle = Saddle.from_dict(saddleDict, datamap=someslice)
        self.assertEqual(newSaddle, saddle)
        self.assertEqual(newSaddle.latitude, saddle.latitude)
        self.assertEqual(newSaddle.longitude, saddle.longitude)
        self.assertEqual(newSaddle.elevation, saddle.elevation)
        self.assertEqual(newSaddle.multiPoint, saddle.multiPoint)
        self.assertEqual(newSaddle.highShores, saddle.highShores)
        self.assertEqual(newSaddle.edgeEffect, saddle.edgeEffect)
        self.assertEqual(newSaddle.edgePoints, saddle.edgePoints)
        self.assertEqual(newSaddle.id, saddle.id)
        self.assertEqual(newSaddle.disqualified, saddle.disqualified)
        self.assertEqual(newSaddle.basinSaddle, saddle.basinSaddle)
        self.assertEqual(newSaddle.singleSummit, saddle.singleSummit)
        self.assertEqual(newSaddle._disqualified, saddle._disqualified)
        self.assertEqual(saddleDict['summits'][0], saddle.summits[0].id)
        self.assertEqual(saddleDict['summits'][1], saddle.summits[1].id)
        # Ensure parentage is correct
        self.assertEqual(saddleDict['parent'], saddles[19].id)

    def testSaddleFeatureNeighbors(self):
        """
        Ensure feature_neighbors() produces expected results on
        a saddle with linked summits.
        """
        summit1 = Summit(1, 1, 10000)
        summit2 = Summit(2, 2, 20000)
        saddle1000 = Saddle(1000, 1000, 1000)
        linkerH1a = Linker(summit1, saddle1000)
        linkerH1b = Linker(summit2, saddle1000)
        for linker in [linkerH1a, linkerH1b]:
            linker.add_to_remote_saddle_and_summit()
        self.assertEqual(saddle1000.feature_neighbors(), [summit1, summit2])

    def testSaddleEmancipate(self):
        """
        Ensure emancipate() works as expected
        """
        # Basic test
        parent, child = make_em()
        child.emancipate()
        self.assertEqual([], parent.children)
        self.assertEqual(None, child.parent)

        # Make sure we can emancipate, even if parent is unaware
        parent, child = make_em()
        parent.children = []
        child.emancipate()
        self.assertEqual([], parent.children)
        self.assertEqual(None, child.parent)

        # Make sure other children are left alone
        parent, child = make_em()
        sibling = parent = Saddle(3, 3, 3)
        parent.children.append(sibling)
        child.emancipate()
        self.assertEqual([sibling], parent.children)
        self.assertEqual(None, child.parent)

        # Twins? Make sure the twin is left alone
        parent, child = make_em()
        twin = Saddle(2, 2, 2)
        parent.children.append(twin)
        child.emancipate()
        self.assertEqual([twin], parent.children)
        self.assertEqual(None, child.parent)

        # Clones? make sure the clone is removed
        parent, child = make_em()
        parent.children.append(child)
        self.assertTrue(len(parent.children) == 2)
        child.emancipate()
        self.assertEqual([], parent.children)
        self.assertEqual(None, child.parent)

    def testSaddleDisownChildren(self):
        """
        Ensure disown_children() works as expected
        """
        # Basic test
        parent, child = make_em()
        parent.disown_children()
        self.assertEqual([], parent.children)
        self.assertEqual(None, child.parent)

        # Make sure multiple children are removed
        parent, child = make_em()
        sibling = Saddle(3, 3, 3)
        sibling.parent = parent
        parent.children.append(sibling)
        parent.disown_children()
        self.assertEqual([], parent.children)
        self.assertEqual(None, child.parent)
        self.assertEqual(None, sibling.parent)

        # Make sure multiple children are removed, including
        # ones with incomplete references to parent.
        parent, child = make_em()
        sibling = Saddle(3, 3, 3)
        parent.children.append(sibling)
        parent.disown_children()
        self.assertEqual([], parent.children)
        self.assertEqual(None, child.parent)
        self.assertEqual(None, sibling.parent)

        # Clones? make sure no Exception
        parent, child = make_em()
        parent.children.append(child)
        parent.disown_children()
        self.assertEqual([], parent.children)
        self.assertEqual(None, child.parent)

    def testSaddleSoftDelete(self):
        """
        Ensure soft_delete() works as expected
        """
        # Basic test
        parent, child = make_em()
        eqhtbasinsad = Saddle(3, 3, 1)
        eqhtbasinsad.basinSaddleAlternatives = [child]
        child.basinSaddleAlternatives = [eqhtbasinsad]
        child.soft_delete()
        self.assertEqual([], parent.children)
        self.assertEqual(None, child.parent)
        self.assertEqual([], child.basinSaddleAlternatives)
        self.assertEqual([], eqhtbasinsad.basinSaddleAlternatives)
        self.assertTrue(child.disqualified)

        # 3 equal heights and a linker
        parent, child = make_em()
        child.summits = [Linker(None, child)]
        eqhtbasinsad = Saddle(3, 3, 1)
        eqhtbasinsad2 = Saddle(4, 4, 1)
        eqhtbasinsad.basinSaddleAlternatives = [child, eqhtbasinsad2]
        eqhtbasinsad2.basinSaddleAlternatives = [child, eqhtbasinsad]
        child.basinSaddleAlternatives = [eqhtbasinsad, eqhtbasinsad2]
        child.soft_delete()
        self.assertEqual([], parent.children)
        self.assertEqual(None, child.parent)
        self.assertEqual([], child.basinSaddleAlternatives)
        self.assertEqual([eqhtbasinsad2], eqhtbasinsad.basinSaddleAlternatives)
        self.assertEqual([eqhtbasinsad], eqhtbasinsad2.basinSaddleAlternatives)
        self.assertTrue(child.summits[0].disqualified)


def make_em():
    """
    Helper for making parent - child related saddles
    """
    child = Saddle(1, 1, 1)
    parent = Saddle(2, 2, 2)
    child.parent = parent
    parent.children = [child]
    return parent, child


class SaddleNetworkTests(unittest.TestCase):
    """Test Saddles with neighbors"""

    def setUp(self):
        """
        Set up test topology:

        masterSummit
        | |
        | --linker_m1----Saddle1--linker1-------Summit1
        |---linker_m2----Saddle2--linker2-------Summit2
                           |------linker_dead---Summit_locally_dead
                                                      |
                                        Saddle3-----linker3
        """
        self.masterSummit = Summit(0, 0, 0)

        self.summit1 = Summit(1, 1, 1)
        self.summit2 = Summit(2, 2, 2)
        self.summit_locally_dead = Summit(3, 3, 3)

        self.saddle1 = Saddle(1, 1, 1)
        self.saddle2 = Saddle(2, 2, 2)
        self.saddle3 = Saddle(3, 3, 3)

        self.linker_m1 = Linker(self.masterSummit, self.saddle1)
        self.linker_m1.add_to_remote_saddle_and_summit()
        self.linker_m2 = Linker(self.masterSummit, self.saddle2)
        self.linker_m2.add_to_remote_saddle_and_summit()
        self.linker1 = Linker(self.summit1, self.saddle1)
        self.linker1.add_to_remote_saddle_and_summit()
        self.linker2 = Linker(self.summit2, self.saddle2)
        self.linker2.add_to_remote_saddle_and_summit()
        self.linker3 = Linker(self.summit_locally_dead, self.saddle3)
        self.linker3.add_to_remote_saddle_and_summit()
        self.linker_dead = Linker(self.summit_locally_dead, self.saddle2)
        self.linker_dead.add_to_remote_saddle_and_summit()
        self.linker_dead.disqualified = True

    def testSaddleAllNeighbors(self):
        """
        Ensure all_neighbors returns expected results
        filterDisqualified=True (Default)
        """
        all = self.saddle2.all_neighbors()
        self.assertEqual(all, [self.saddle1,
                               self.saddle2,
                               self.saddle2])

    def testSaddleAllNeighborsNoFilter(self):
        """
        Ensure all_neighbors returns expected results
        filterDisqualified=False
        """
        allof = self.saddle2.all_neighbors(filterDisqualified=False)
        self.assertEqual(allof, [self.saddle1,
                               self.saddle2,
                               self.saddle2,
                               self.saddle3,
                               self.saddle2])

    def testSaddleNeighbors(self):
        """
        Ensure neighbors() returns expected results.
        """
<<<<<<< HEAD
        self.assertEqual(self.saddle2.neighbors, [self.saddle1])
=======
        self.assertEqual(self.saddle2.neighbors, [self.saddle1])

    def testSaddleEmancipate(self):
        """
        Ensure emancipate() works as expected
        """
        # Basic test
        parent, child = make_em()
        child.emancipate()
        self.assertEqual([], parent.children)
        self.assertEqual(None, child.parent)

        # Make sure we can emancipate, even if parent is unaware
        parent, child = make_em()
        parent.children = []
        child.emancipate()
        self.assertEqual([], parent.children)
        self.assertEqual(None, child.parent)

        # Make sure other children are left alone
        parent, child = make_em()
        sibling = parent = Saddle(3, 3, 3)
        parent.children.append(sibling)
        child.emancipate()
        self.assertEqual([sibling], parent.children)
        self.assertEqual(None, child.parent)

        # Twins? Make sure the twin is left alone
        parent, child = make_em()
        twin = Saddle(2, 2, 2)
        parent.children.append(twin)
        child.emancipate()
        self.assertEqual([twin], parent.children)
        self.assertEqual(None, child.parent)

        # Clones? make sure the clone is removed
        parent, child = make_em()
        parent.children.append(child)
        self.assertTrue(len(parent.children) == 2)
        child.emancipate()
        self.assertEqual([], parent.children)
        self.assertEqual(None, child.parent)

    def testSaddleDisownChildren(self):
        """
        Ensure disown_children() works as expected
        """
        # Basic test
        parent, child = make_em()
        parent.disown_children()
        self.assertEqual([], parent.children)
        self.assertEqual(None, child.parent)

        # Make sure multiple children are removed
        parent, child = make_em()
        sibling = Saddle(3, 3, 3)
        sibling.parent = parent
        parent.children.append(sibling)
        parent.disown_children()
        self.assertEqual([], parent.children)
        self.assertEqual(None, child.parent)
        self.assertEqual(None, sibling.parent)

        # Make sure multiple children are removed, including
        # ones with incomplete references to parent.
        parent, child = make_em()
        sibling = Saddle(3, 3, 3)
        parent.children.append(sibling)
        parent.disown_children()
        self.assertEqual([], parent.children)
        self.assertEqual(None, child.parent)
        self.assertEqual(None, sibling.parent)

        # Clones? make sure no Exception
        parent, child = make_em()
        parent.children.append(child)
        parent.disown_children()
        self.assertEqual([], parent.children)
        self.assertEqual(None, child.parent)
>>>>>>> 562159eb
<|MERGE_RESOLUTION|>--- conflicted
+++ resolved
@@ -326,86 +326,4 @@
         """
         Ensure neighbors() returns expected results.
         """
-<<<<<<< HEAD
-        self.assertEqual(self.saddle2.neighbors, [self.saddle1])
-=======
-        self.assertEqual(self.saddle2.neighbors, [self.saddle1])
-
-    def testSaddleEmancipate(self):
-        """
-        Ensure emancipate() works as expected
-        """
-        # Basic test
-        parent, child = make_em()
-        child.emancipate()
-        self.assertEqual([], parent.children)
-        self.assertEqual(None, child.parent)
-
-        # Make sure we can emancipate, even if parent is unaware
-        parent, child = make_em()
-        parent.children = []
-        child.emancipate()
-        self.assertEqual([], parent.children)
-        self.assertEqual(None, child.parent)
-
-        # Make sure other children are left alone
-        parent, child = make_em()
-        sibling = parent = Saddle(3, 3, 3)
-        parent.children.append(sibling)
-        child.emancipate()
-        self.assertEqual([sibling], parent.children)
-        self.assertEqual(None, child.parent)
-
-        # Twins? Make sure the twin is left alone
-        parent, child = make_em()
-        twin = Saddle(2, 2, 2)
-        parent.children.append(twin)
-        child.emancipate()
-        self.assertEqual([twin], parent.children)
-        self.assertEqual(None, child.parent)
-
-        # Clones? make sure the clone is removed
-        parent, child = make_em()
-        parent.children.append(child)
-        self.assertTrue(len(parent.children) == 2)
-        child.emancipate()
-        self.assertEqual([], parent.children)
-        self.assertEqual(None, child.parent)
-
-    def testSaddleDisownChildren(self):
-        """
-        Ensure disown_children() works as expected
-        """
-        # Basic test
-        parent, child = make_em()
-        parent.disown_children()
-        self.assertEqual([], parent.children)
-        self.assertEqual(None, child.parent)
-
-        # Make sure multiple children are removed
-        parent, child = make_em()
-        sibling = Saddle(3, 3, 3)
-        sibling.parent = parent
-        parent.children.append(sibling)
-        parent.disown_children()
-        self.assertEqual([], parent.children)
-        self.assertEqual(None, child.parent)
-        self.assertEqual(None, sibling.parent)
-
-        # Make sure multiple children are removed, including
-        # ones with incomplete references to parent.
-        parent, child = make_em()
-        sibling = Saddle(3, 3, 3)
-        parent.children.append(sibling)
-        parent.disown_children()
-        self.assertEqual([], parent.children)
-        self.assertEqual(None, child.parent)
-        self.assertEqual(None, sibling.parent)
-
-        # Clones? make sure no Exception
-        parent, child = make_em()
-        parent.children.append(child)
-        parent.disown_children()
-        self.assertEqual([], parent.children)
-        self.assertEqual(None, child.parent)
->>>>>>> 562159eb
+        self.assertEqual(self.saddle2.neighbors, [self.saddle1])